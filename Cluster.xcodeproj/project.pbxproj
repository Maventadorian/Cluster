// !$*UTF8*$!
{
	archiveVersion = 1;
	classes = {
	};
	objectVersion = 46;
	objects = {

/* Begin PBXBuildFile section */
		8B03BCB01EBE8A1500CC9EED /* QuadTree.swift in Sources */ = {isa = PBXBuildFile; fileRef = 8B03BCAF1EBE8A1500CC9EED /* QuadTree.swift */; };
		8B5335101EA2C723005C0A31 /* Annotation.swift in Sources */ = {isa = PBXBuildFile; fileRef = 8B53350F1EA2C723005C0A31 /* Annotation.swift */; };
		8B65CB041EA30BAB00753706 /* Extensions.swift in Sources */ = {isa = PBXBuildFile; fileRef = 8B65CB031EA30BAB00753706 /* Extensions.swift */; };
		8BFA2B641E9F7149001A80FB /* Cluster.h in Headers */ = {isa = PBXBuildFile; fileRef = 8BFA2B621E9F7149001A80FB /* Cluster.h */; settings = {ATTRIBUTES = (Public, ); }; };
		8BFA2B711E9F715B001A80FB /* AppDelegate.swift in Sources */ = {isa = PBXBuildFile; fileRef = 8BFA2B701E9F715B001A80FB /* AppDelegate.swift */; };
		8BFA2B731E9F715B001A80FB /* ViewController.swift in Sources */ = {isa = PBXBuildFile; fileRef = 8BFA2B721E9F715B001A80FB /* ViewController.swift */; };
		8BFA2B761E9F715B001A80FB /* Main.storyboard in Resources */ = {isa = PBXBuildFile; fileRef = 8BFA2B741E9F715B001A80FB /* Main.storyboard */; };
		8BFA2B781E9F715B001A80FB /* Assets.xcassets in Resources */ = {isa = PBXBuildFile; fileRef = 8BFA2B771E9F715B001A80FB /* Assets.xcassets */; };
		8BFA2B7B1E9F715B001A80FB /* LaunchScreen.storyboard in Resources */ = {isa = PBXBuildFile; fileRef = 8BFA2B791E9F715B001A80FB /* LaunchScreen.storyboard */; };
		8BFA2B801E9F7184001A80FB /* Cluster.framework in Frameworks */ = {isa = PBXBuildFile; fileRef = 8BFA2B5F1E9F7149001A80FB /* Cluster.framework */; };
		8BFA2B811E9F7184001A80FB /* Cluster.framework in Embed Frameworks */ = {isa = PBXBuildFile; fileRef = 8BFA2B5F1E9F7149001A80FB /* Cluster.framework */; settings = {ATTRIBUTES = (CodeSignOnCopy, RemoveHeadersOnCopy, ); }; };
		8BFA2B861E9F71BD001A80FB /* Cluster.swift in Sources */ = {isa = PBXBuildFile; fileRef = 8BFA2B851E9F71BD001A80FB /* Cluster.swift */; };
/* End PBXBuildFile section */

/* Begin PBXContainerItemProxy section */
		8BFA2B821E9F7184001A80FB /* PBXContainerItemProxy */ = {
			isa = PBXContainerItemProxy;
			containerPortal = 8BFA2B561E9F7149001A80FB /* Project object */;
			proxyType = 1;
			remoteGlobalIDString = 8BFA2B5E1E9F7149001A80FB;
			remoteInfo = Cluster;
		};
/* End PBXContainerItemProxy section */

/* Begin PBXCopyFilesBuildPhase section */
		8BFA2B841E9F7184001A80FB /* Embed Frameworks */ = {
			isa = PBXCopyFilesBuildPhase;
			buildActionMask = 2147483647;
			dstPath = "";
			dstSubfolderSpec = 10;
			files = (
				8BFA2B811E9F7184001A80FB /* Cluster.framework in Embed Frameworks */,
			);
			name = "Embed Frameworks";
			runOnlyForDeploymentPostprocessing = 0;
		};
/* End PBXCopyFilesBuildPhase section */

/* Begin PBXFileReference section */
		8B03BCAF1EBE8A1500CC9EED /* QuadTree.swift */ = {isa = PBXFileReference; fileEncoding = 4; lastKnownFileType = sourcecode.swift; path = QuadTree.swift; sourceTree = "<group>"; };
		8B53350F1EA2C723005C0A31 /* Annotation.swift */ = {isa = PBXFileReference; fileEncoding = 4; lastKnownFileType = sourcecode.swift; path = Annotation.swift; sourceTree = "<group>"; };
		8B65CB031EA30BAB00753706 /* Extensions.swift */ = {isa = PBXFileReference; fileEncoding = 4; lastKnownFileType = sourcecode.swift; path = Extensions.swift; sourceTree = "<group>"; };
		8BFA2B5F1E9F7149001A80FB /* Cluster.framework */ = {isa = PBXFileReference; explicitFileType = wrapper.framework; includeInIndex = 0; path = Cluster.framework; sourceTree = BUILT_PRODUCTS_DIR; };
		8BFA2B621E9F7149001A80FB /* Cluster.h */ = {isa = PBXFileReference; lastKnownFileType = sourcecode.c.h; path = Cluster.h; sourceTree = "<group>"; };
		8BFA2B631E9F7149001A80FB /* Info.plist */ = {isa = PBXFileReference; lastKnownFileType = text.plist.xml; path = Info.plist; sourceTree = "<group>"; };
		8BFA2B6E1E9F715B001A80FB /* Example.app */ = {isa = PBXFileReference; explicitFileType = wrapper.application; includeInIndex = 0; path = Example.app; sourceTree = BUILT_PRODUCTS_DIR; };
		8BFA2B701E9F715B001A80FB /* AppDelegate.swift */ = {isa = PBXFileReference; lastKnownFileType = sourcecode.swift; path = AppDelegate.swift; sourceTree = "<group>"; };
		8BFA2B721E9F715B001A80FB /* ViewController.swift */ = {isa = PBXFileReference; lastKnownFileType = sourcecode.swift; path = ViewController.swift; sourceTree = "<group>"; };
		8BFA2B751E9F715B001A80FB /* Base */ = {isa = PBXFileReference; lastKnownFileType = file.storyboard; name = Base; path = Base.lproj/Main.storyboard; sourceTree = "<group>"; };
		8BFA2B771E9F715B001A80FB /* Assets.xcassets */ = {isa = PBXFileReference; lastKnownFileType = folder.assetcatalog; path = Assets.xcassets; sourceTree = "<group>"; };
		8BFA2B7A1E9F715B001A80FB /* Base */ = {isa = PBXFileReference; lastKnownFileType = file.storyboard; name = Base; path = Base.lproj/LaunchScreen.storyboard; sourceTree = "<group>"; };
		8BFA2B7C1E9F715B001A80FB /* Info.plist */ = {isa = PBXFileReference; lastKnownFileType = text.plist.xml; path = Info.plist; sourceTree = "<group>"; };
		8BFA2B851E9F71BD001A80FB /* Cluster.swift */ = {isa = PBXFileReference; fileEncoding = 4; lastKnownFileType = sourcecode.swift; path = Cluster.swift; sourceTree = "<group>"; };
/* End PBXFileReference section */

/* Begin PBXFrameworksBuildPhase section */
		8BFA2B5B1E9F7149001A80FB /* Frameworks */ = {
			isa = PBXFrameworksBuildPhase;
			buildActionMask = 2147483647;
			files = (
			);
			runOnlyForDeploymentPostprocessing = 0;
		};
		8BFA2B6B1E9F715B001A80FB /* Frameworks */ = {
			isa = PBXFrameworksBuildPhase;
			buildActionMask = 2147483647;
			files = (
				8BFA2B801E9F7184001A80FB /* Cluster.framework in Frameworks */,
			);
			runOnlyForDeploymentPostprocessing = 0;
		};
/* End PBXFrameworksBuildPhase section */

/* Begin PBXGroup section */
		8BFA2B551E9F7149001A80FB = {
			isa = PBXGroup;
			children = (
				8BFA2B611E9F7149001A80FB /* Cluster */,
				8BFA2B6F1E9F715B001A80FB /* Example */,
				8BFA2B601E9F7149001A80FB /* Products */,
			);
			sourceTree = "<group>";
		};
		8BFA2B601E9F7149001A80FB /* Products */ = {
			isa = PBXGroup;
			children = (
				8BFA2B5F1E9F7149001A80FB /* Cluster.framework */,
				8BFA2B6E1E9F715B001A80FB /* Example.app */,
			);
			name = Products;
			sourceTree = "<group>";
		};
		8BFA2B611E9F7149001A80FB /* Cluster */ = {
			isa = PBXGroup;
			children = (
				8B53350F1EA2C723005C0A31 /* Annotation.swift */,
				8BFA2B621E9F7149001A80FB /* Cluster.h */,
				8BFA2B851E9F71BD001A80FB /* Cluster.swift */,
				8B65CB031EA30BAB00753706 /* Extensions.swift */,
				8BFA2B631E9F7149001A80FB /* Info.plist */,
				8B03BCAF1EBE8A1500CC9EED /* QuadTree.swift */,
			);
			name = Cluster;
			path = Sources;
			sourceTree = "<group>";
		};
		8BFA2B6F1E9F715B001A80FB /* Example */ = {
			isa = PBXGroup;
			children = (
				8BFA2B701E9F715B001A80FB /* AppDelegate.swift */,
				8BFA2B721E9F715B001A80FB /* ViewController.swift */,
				8BFA2B741E9F715B001A80FB /* Main.storyboard */,
				8BFA2B771E9F715B001A80FB /* Assets.xcassets */,
				8BFA2B791E9F715B001A80FB /* LaunchScreen.storyboard */,
				8BFA2B7C1E9F715B001A80FB /* Info.plist */,
			);
			path = Example;
			sourceTree = "<group>";
		};
/* End PBXGroup section */

/* Begin PBXHeadersBuildPhase section */
		8BFA2B5C1E9F7149001A80FB /* Headers */ = {
			isa = PBXHeadersBuildPhase;
			buildActionMask = 2147483647;
			files = (
				8BFA2B641E9F7149001A80FB /* Cluster.h in Headers */,
			);
			runOnlyForDeploymentPostprocessing = 0;
		};
/* End PBXHeadersBuildPhase section */

/* Begin PBXNativeTarget section */
		8BFA2B5E1E9F7149001A80FB /* Cluster */ = {
			isa = PBXNativeTarget;
			buildConfigurationList = 8BFA2B671E9F7149001A80FB /* Build configuration list for PBXNativeTarget "Cluster" */;
			buildPhases = (
				8BFA2B5A1E9F7149001A80FB /* Sources */,
				8BFA2B5B1E9F7149001A80FB /* Frameworks */,
				8BFA2B5C1E9F7149001A80FB /* Headers */,
				8BFA2B5D1E9F7149001A80FB /* Resources */,
			);
			buildRules = (
			);
			dependencies = (
			);
			name = Cluster;
			productName = Cluster;
			productReference = 8BFA2B5F1E9F7149001A80FB /* Cluster.framework */;
			productType = "com.apple.product-type.framework";
		};
		8BFA2B6D1E9F715B001A80FB /* Example */ = {
			isa = PBXNativeTarget;
			buildConfigurationList = 8BFA2B7D1E9F715B001A80FB /* Build configuration list for PBXNativeTarget "Example" */;
			buildPhases = (
				8BFA2B6A1E9F715B001A80FB /* Sources */,
				8BFA2B6B1E9F715B001A80FB /* Frameworks */,
				8BFA2B6C1E9F715B001A80FB /* Resources */,
				8BFA2B841E9F7184001A80FB /* Embed Frameworks */,
			);
			buildRules = (
			);
			dependencies = (
				8BFA2B831E9F7184001A80FB /* PBXTargetDependency */,
			);
			name = Example;
			productName = Example;
			productReference = 8BFA2B6E1E9F715B001A80FB /* Example.app */;
			productType = "com.apple.product-type.application";
		};
/* End PBXNativeTarget section */

/* Begin PBXProject section */
		8BFA2B561E9F7149001A80FB /* Project object */ = {
			isa = PBXProject;
			attributes = {
				LastSwiftUpdateCheck = 0830;
				LastUpgradeCheck = 0830;
				ORGANIZATIONNAME = efremidze;
				TargetAttributes = {
					8BFA2B5E1E9F7149001A80FB = {
						CreatedOnToolsVersion = 8.3.1;
						LastSwiftMigration = 0830;
						ProvisioningStyle = Automatic;
					};
					8BFA2B6D1E9F715B001A80FB = {
						CreatedOnToolsVersion = 8.3.1;
						ProvisioningStyle = Automatic;
					};
				};
			};
			buildConfigurationList = 8BFA2B591E9F7149001A80FB /* Build configuration list for PBXProject "Cluster" */;
			compatibilityVersion = "Xcode 3.2";
			developmentRegion = English;
			hasScannedForEncodings = 0;
			knownRegions = (
				en,
				Base,
			);
			mainGroup = 8BFA2B551E9F7149001A80FB;
			productRefGroup = 8BFA2B601E9F7149001A80FB /* Products */;
			projectDirPath = "";
			projectRoot = "";
			targets = (
				8BFA2B5E1E9F7149001A80FB /* Cluster */,
				8BFA2B6D1E9F715B001A80FB /* Example */,
			);
		};
/* End PBXProject section */

/* Begin PBXResourcesBuildPhase section */
		8BFA2B5D1E9F7149001A80FB /* Resources */ = {
			isa = PBXResourcesBuildPhase;
			buildActionMask = 2147483647;
			files = (
			);
			runOnlyForDeploymentPostprocessing = 0;
		};
		8BFA2B6C1E9F715B001A80FB /* Resources */ = {
			isa = PBXResourcesBuildPhase;
			buildActionMask = 2147483647;
			files = (
				8BFA2B7B1E9F715B001A80FB /* LaunchScreen.storyboard in Resources */,
				8BFA2B781E9F715B001A80FB /* Assets.xcassets in Resources */,
				8BFA2B761E9F715B001A80FB /* Main.storyboard in Resources */,
			);
			runOnlyForDeploymentPostprocessing = 0;
		};
/* End PBXResourcesBuildPhase section */

/* Begin PBXSourcesBuildPhase section */
		8BFA2B5A1E9F7149001A80FB /* Sources */ = {
			isa = PBXSourcesBuildPhase;
			buildActionMask = 2147483647;
			files = (
				8BFA2B861E9F71BD001A80FB /* Cluster.swift in Sources */,
				8B5335101EA2C723005C0A31 /* Annotation.swift in Sources */,
				8B03BCB01EBE8A1500CC9EED /* QuadTree.swift in Sources */,
				8B65CB041EA30BAB00753706 /* Extensions.swift in Sources */,
			);
			runOnlyForDeploymentPostprocessing = 0;
		};
		8BFA2B6A1E9F715B001A80FB /* Sources */ = {
			isa = PBXSourcesBuildPhase;
			buildActionMask = 2147483647;
			files = (
				8BFA2B731E9F715B001A80FB /* ViewController.swift in Sources */,
				8BFA2B711E9F715B001A80FB /* AppDelegate.swift in Sources */,
			);
			runOnlyForDeploymentPostprocessing = 0;
		};
/* End PBXSourcesBuildPhase section */

/* Begin PBXTargetDependency section */
		8BFA2B831E9F7184001A80FB /* PBXTargetDependency */ = {
			isa = PBXTargetDependency;
			target = 8BFA2B5E1E9F7149001A80FB /* Cluster */;
			targetProxy = 8BFA2B821E9F7184001A80FB /* PBXContainerItemProxy */;
		};
/* End PBXTargetDependency section */

/* Begin PBXVariantGroup section */
		8BFA2B741E9F715B001A80FB /* Main.storyboard */ = {
			isa = PBXVariantGroup;
			children = (
				8BFA2B751E9F715B001A80FB /* Base */,
			);
			name = Main.storyboard;
			sourceTree = "<group>";
		};
		8BFA2B791E9F715B001A80FB /* LaunchScreen.storyboard */ = {
			isa = PBXVariantGroup;
			children = (
				8BFA2B7A1E9F715B001A80FB /* Base */,
			);
			name = LaunchScreen.storyboard;
			sourceTree = "<group>";
		};
/* End PBXVariantGroup section */

/* Begin XCBuildConfiguration section */
		8BFA2B651E9F7149001A80FB /* Debug */ = {
			isa = XCBuildConfiguration;
			buildSettings = {
				ALWAYS_SEARCH_USER_PATHS = NO;
				CLANG_ANALYZER_NONNULL = YES;
				CLANG_ANALYZER_NUMBER_OBJECT_CONVERSION = YES_AGGRESSIVE;
				CLANG_CXX_LANGUAGE_STANDARD = "gnu++0x";
				CLANG_CXX_LIBRARY = "libc++";
				CLANG_ENABLE_MODULES = YES;
				CLANG_ENABLE_OBJC_ARC = YES;
				CLANG_WARN_BOOL_CONVERSION = YES;
				CLANG_WARN_CONSTANT_CONVERSION = YES;
				CLANG_WARN_DIRECT_OBJC_ISA_USAGE = YES_ERROR;
				CLANG_WARN_DOCUMENTATION_COMMENTS = YES;
				CLANG_WARN_EMPTY_BODY = YES;
				CLANG_WARN_ENUM_CONVERSION = YES;
				CLANG_WARN_INFINITE_RECURSION = YES;
				CLANG_WARN_INT_CONVERSION = YES;
				CLANG_WARN_OBJC_ROOT_CLASS = YES_ERROR;
				CLANG_WARN_SUSPICIOUS_MOVE = YES;
				CLANG_WARN_UNREACHABLE_CODE = YES;
				CLANG_WARN__DUPLICATE_METHOD_MATCH = YES;
				"CODE_SIGN_IDENTITY[sdk=iphoneos*]" = "iPhone Developer";
				COPY_PHASE_STRIP = NO;
				CURRENT_PROJECT_VERSION = 1;
				DEBUG_INFORMATION_FORMAT = dwarf;
				ENABLE_STRICT_OBJC_MSGSEND = YES;
				ENABLE_TESTABILITY = YES;
				GCC_C_LANGUAGE_STANDARD = gnu99;
				GCC_DYNAMIC_NO_PIC = NO;
				GCC_NO_COMMON_BLOCKS = YES;
				GCC_OPTIMIZATION_LEVEL = 0;
				GCC_PREPROCESSOR_DEFINITIONS = (
					"DEBUG=1",
					"$(inherited)",
				);
				GCC_WARN_64_TO_32_BIT_CONVERSION = YES;
				GCC_WARN_ABOUT_RETURN_TYPE = YES_ERROR;
				GCC_WARN_UNDECLARED_SELECTOR = YES;
				GCC_WARN_UNINITIALIZED_AUTOS = YES_AGGRESSIVE;
				GCC_WARN_UNUSED_FUNCTION = YES;
				GCC_WARN_UNUSED_VARIABLE = YES;
				IPHONEOS_DEPLOYMENT_TARGET = 8.0;
				MTL_ENABLE_DEBUG_INFO = YES;
				ONLY_ACTIVE_ARCH = YES;
				SDKROOT = iphoneos;
				SWIFT_ACTIVE_COMPILATION_CONDITIONS = DEBUG;
				SWIFT_OPTIMIZATION_LEVEL = "-Onone";
				TARGETED_DEVICE_FAMILY = "1,2";
				VERSIONING_SYSTEM = "apple-generic";
				VERSION_INFO_PREFIX = "";
			};
			name = Debug;
		};
		8BFA2B661E9F7149001A80FB /* Release */ = {
			isa = XCBuildConfiguration;
			buildSettings = {
				ALWAYS_SEARCH_USER_PATHS = NO;
				CLANG_ANALYZER_NONNULL = YES;
				CLANG_ANALYZER_NUMBER_OBJECT_CONVERSION = YES_AGGRESSIVE;
				CLANG_CXX_LANGUAGE_STANDARD = "gnu++0x";
				CLANG_CXX_LIBRARY = "libc++";
				CLANG_ENABLE_MODULES = YES;
				CLANG_ENABLE_OBJC_ARC = YES;
				CLANG_WARN_BOOL_CONVERSION = YES;
				CLANG_WARN_CONSTANT_CONVERSION = YES;
				CLANG_WARN_DIRECT_OBJC_ISA_USAGE = YES_ERROR;
				CLANG_WARN_DOCUMENTATION_COMMENTS = YES;
				CLANG_WARN_EMPTY_BODY = YES;
				CLANG_WARN_ENUM_CONVERSION = YES;
				CLANG_WARN_INFINITE_RECURSION = YES;
				CLANG_WARN_INT_CONVERSION = YES;
				CLANG_WARN_OBJC_ROOT_CLASS = YES_ERROR;
				CLANG_WARN_SUSPICIOUS_MOVE = YES;
				CLANG_WARN_UNREACHABLE_CODE = YES;
				CLANG_WARN__DUPLICATE_METHOD_MATCH = YES;
				"CODE_SIGN_IDENTITY[sdk=iphoneos*]" = "iPhone Developer";
				COPY_PHASE_STRIP = NO;
				CURRENT_PROJECT_VERSION = 1;
				DEBUG_INFORMATION_FORMAT = "dwarf-with-dsym";
				ENABLE_NS_ASSERTIONS = NO;
				ENABLE_STRICT_OBJC_MSGSEND = YES;
				GCC_C_LANGUAGE_STANDARD = gnu99;
				GCC_NO_COMMON_BLOCKS = YES;
				GCC_WARN_64_TO_32_BIT_CONVERSION = YES;
				GCC_WARN_ABOUT_RETURN_TYPE = YES_ERROR;
				GCC_WARN_UNDECLARED_SELECTOR = YES;
				GCC_WARN_UNINITIALIZED_AUTOS = YES_AGGRESSIVE;
				GCC_WARN_UNUSED_FUNCTION = YES;
				GCC_WARN_UNUSED_VARIABLE = YES;
				IPHONEOS_DEPLOYMENT_TARGET = 8.0;
				MTL_ENABLE_DEBUG_INFO = NO;
				SDKROOT = iphoneos;
				SWIFT_OPTIMIZATION_LEVEL = "-Owholemodule";
				TARGETED_DEVICE_FAMILY = "1,2";
				VALIDATE_PRODUCT = YES;
				VERSIONING_SYSTEM = "apple-generic";
				VERSION_INFO_PREFIX = "";
			};
			name = Release;
		};
		8BFA2B681E9F7149001A80FB /* Debug */ = {
			isa = XCBuildConfiguration;
			buildSettings = {
				CLANG_ENABLE_MODULES = YES;
				CODE_SIGN_IDENTITY = "";
				DEFINES_MODULE = YES;
				DYLIB_COMPATIBILITY_VERSION = 1;
				DYLIB_CURRENT_VERSION = 1;
				DYLIB_INSTALL_NAME_BASE = "@rpath";
				INFOPLIST_FILE = "$(SRCROOT)/Sources/Info.plist";
				INSTALL_PATH = "$(LOCAL_LIBRARY_DIR)/Frameworks";
				LD_RUNPATH_SEARCH_PATHS = "$(inherited) @executable_path/Frameworks @loader_path/Frameworks";
				PRODUCT_BUNDLE_IDENTIFIER = com.efremidze.Cluster;
				PRODUCT_NAME = "$(TARGET_NAME)";
				SKIP_INSTALL = YES;
				SWIFT_OPTIMIZATION_LEVEL = "-Onone";
				SWIFT_VERSION = 3.0;
			};
			name = Debug;
		};
		8BFA2B691E9F7149001A80FB /* Release */ = {
			isa = XCBuildConfiguration;
			buildSettings = {
				CLANG_ENABLE_MODULES = YES;
				CODE_SIGN_IDENTITY = "";
				DEFINES_MODULE = YES;
				DYLIB_COMPATIBILITY_VERSION = 1;
				DYLIB_CURRENT_VERSION = 1;
				DYLIB_INSTALL_NAME_BASE = "@rpath";
				INFOPLIST_FILE = "$(SRCROOT)/Sources/Info.plist";
				INSTALL_PATH = "$(LOCAL_LIBRARY_DIR)/Frameworks";
				LD_RUNPATH_SEARCH_PATHS = "$(inherited) @executable_path/Frameworks @loader_path/Frameworks";
				PRODUCT_BUNDLE_IDENTIFIER = com.efremidze.Cluster;
				PRODUCT_NAME = "$(TARGET_NAME)";
				SKIP_INSTALL = YES;
				SWIFT_VERSION = 3.0;
			};
			name = Release;
		};
		8BFA2B7E1E9F715B001A80FB /* Debug */ = {
			isa = XCBuildConfiguration;
			buildSettings = {
				ALWAYS_EMBED_SWIFT_STANDARD_LIBRARIES = YES;
				ASSETCATALOG_COMPILER_APPICON_NAME = AppIcon;
<<<<<<< HEAD
				DEVELOPMENT_TEAM = "";
=======
>>>>>>> 15074f35
				INFOPLIST_FILE = Example/Info.plist;
				LD_RUNPATH_SEARCH_PATHS = "$(inherited) @executable_path/Frameworks";
				PRODUCT_BUNDLE_IDENTIFIER = com.efremidze.Example;
				PRODUCT_NAME = "$(TARGET_NAME)";
				SWIFT_VERSION = 3.0;
			};
			name = Debug;
		};
		8BFA2B7F1E9F715B001A80FB /* Release */ = {
			isa = XCBuildConfiguration;
			buildSettings = {
				ALWAYS_EMBED_SWIFT_STANDARD_LIBRARIES = YES;
				ASSETCATALOG_COMPILER_APPICON_NAME = AppIcon;
<<<<<<< HEAD
				DEVELOPMENT_TEAM = "";
=======
>>>>>>> 15074f35
				INFOPLIST_FILE = Example/Info.plist;
				LD_RUNPATH_SEARCH_PATHS = "$(inherited) @executable_path/Frameworks";
				PRODUCT_BUNDLE_IDENTIFIER = com.efremidze.Example;
				PRODUCT_NAME = "$(TARGET_NAME)";
				SWIFT_VERSION = 3.0;
			};
			name = Release;
		};
/* End XCBuildConfiguration section */

/* Begin XCConfigurationList section */
		8BFA2B591E9F7149001A80FB /* Build configuration list for PBXProject "Cluster" */ = {
			isa = XCConfigurationList;
			buildConfigurations = (
				8BFA2B651E9F7149001A80FB /* Debug */,
				8BFA2B661E9F7149001A80FB /* Release */,
			);
			defaultConfigurationIsVisible = 0;
			defaultConfigurationName = Release;
		};
		8BFA2B671E9F7149001A80FB /* Build configuration list for PBXNativeTarget "Cluster" */ = {
			isa = XCConfigurationList;
			buildConfigurations = (
				8BFA2B681E9F7149001A80FB /* Debug */,
				8BFA2B691E9F7149001A80FB /* Release */,
			);
			defaultConfigurationIsVisible = 0;
			defaultConfigurationName = Release;
		};
		8BFA2B7D1E9F715B001A80FB /* Build configuration list for PBXNativeTarget "Example" */ = {
			isa = XCConfigurationList;
			buildConfigurations = (
				8BFA2B7E1E9F715B001A80FB /* Debug */,
				8BFA2B7F1E9F715B001A80FB /* Release */,
			);
			defaultConfigurationIsVisible = 0;
			defaultConfigurationName = Release;
		};
/* End XCConfigurationList section */
	};
	rootObject = 8BFA2B561E9F7149001A80FB /* Project object */;
}<|MERGE_RESOLUTION|>--- conflicted
+++ resolved
@@ -433,10 +433,6 @@
 			buildSettings = {
 				ALWAYS_EMBED_SWIFT_STANDARD_LIBRARIES = YES;
 				ASSETCATALOG_COMPILER_APPICON_NAME = AppIcon;
-<<<<<<< HEAD
-				DEVELOPMENT_TEAM = "";
-=======
->>>>>>> 15074f35
 				INFOPLIST_FILE = Example/Info.plist;
 				LD_RUNPATH_SEARCH_PATHS = "$(inherited) @executable_path/Frameworks";
 				PRODUCT_BUNDLE_IDENTIFIER = com.efremidze.Example;
@@ -450,10 +446,6 @@
 			buildSettings = {
 				ALWAYS_EMBED_SWIFT_STANDARD_LIBRARIES = YES;
 				ASSETCATALOG_COMPILER_APPICON_NAME = AppIcon;
-<<<<<<< HEAD
-				DEVELOPMENT_TEAM = "";
-=======
->>>>>>> 15074f35
 				INFOPLIST_FILE = Example/Info.plist;
 				LD_RUNPATH_SEARCH_PATHS = "$(inherited) @executable_path/Frameworks";
 				PRODUCT_BUNDLE_IDENTIFIER = com.efremidze.Example;
